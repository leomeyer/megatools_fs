--- conflicted
+++ resolved
@@ -2004,15 +2004,8 @@
 		return NULL;
 	}
 
-<<<<<<< HEAD
 	// replace invalid filename characters with whitespace
-	gchar *check = node_name;
-=======
-	// g_print("Node: %s has attributes: %s\n", node_h, node_a);
-
-
-	// check for invalid characters in the name
->>>>>>> 91c9b4fa
+	gchar* check = node_name;
 #ifdef G_OS_WIN32
 	while ((check = strpbrk(check, "/\\<>:\"|?*")))
 #else
